<Project Sdk="Microsoft.NET.Sdk">

  <PropertyGroup>
    <OutputType>Exe</OutputType>
    <TargetFramework>netcoreapp3.0</TargetFramework>
  </PropertyGroup>

  <ItemGroup>
<<<<<<< HEAD
    <PackageReference Include="Acrolinx.Net" Version="1.0.0.87" />
    <PackageReference Include="Newtonsoft.Json" Version="13.0.3" />
=======
    <PackageReference Include="Acrolinx.Net" Version="2.0.0.454" />
    <PackageReference Include="Newtonsoft.Json" Version="12.0.3" />
>>>>>>> 84deaf6c
  </ItemGroup>

</Project><|MERGE_RESOLUTION|>--- conflicted
+++ resolved
@@ -6,13 +6,8 @@
   </PropertyGroup>
 
   <ItemGroup>
-<<<<<<< HEAD
-    <PackageReference Include="Acrolinx.Net" Version="1.0.0.87" />
+    <PackageReference Include="Acrolinx.Net" Version="2.0.0.454" />
     <PackageReference Include="Newtonsoft.Json" Version="13.0.3" />
-=======
-    <PackageReference Include="Acrolinx.Net" Version="2.0.0.454" />
-    <PackageReference Include="Newtonsoft.Json" Version="12.0.3" />
->>>>>>> 84deaf6c
   </ItemGroup>
 
 </Project>