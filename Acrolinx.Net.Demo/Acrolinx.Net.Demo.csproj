--- conflicted
+++ resolved
@@ -8,13 +8,9 @@
   </PropertyGroup>
 
   <ItemGroup>
-<<<<<<< HEAD
-    <PackageReference Include="Acrolinx.Net" Version="2.0.0.454" />
+    <PackageReference Include="Acrolinx.Net" Version="2.1.0.340" />
     <PackageReference Include="Microsoft.Extensions.Hosting" Version="8.0.0" />
     <PackageReference Include="Microsoft.Extensions.Logging.Console" Version="8.0.0" />
-=======
-    <PackageReference Include="Acrolinx.Net" Version="2.1.0.340" />
->>>>>>> 8a277234
     <PackageReference Include="Newtonsoft.Json" Version="13.0.3" />
   </ItemGroup>
 
